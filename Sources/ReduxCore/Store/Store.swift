--- conflicted
+++ resolved
@@ -6,11 +6,8 @@
 //
 
 import Foundation
-<<<<<<< HEAD
+import ReduxStream
 import StoreThread
-=======
-import ReduxStream
->>>>>>> 891963c8
 
 @dynamicMemberLookup
 public final class Store<State, Action> {
